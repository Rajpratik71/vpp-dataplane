VPP Version                 : 22.02-rc0~407-g1049928c5
Binapi-generator version    : govpp v0.4.0-dev
VPP Base commit             : 88019c407 vppinfra: toeplitz hash four in parallel
------------------ Cherry picked commits --------------------
gerrit:28513/24 capo: Calico Policies plugin
gerrit:28083/20 acl: acl-plugin custom policies
gerrit:31588/1 cnat: [WIP] no k8s maglev from pods
<<<<<<< HEAD
gerrit:33264/3 pbl: Port based balancer
gerrit:33793/1 wireguard: fix wg-output-tun feature configuration
gerrit:33794/1 tap: Fix tap create with ns
gerrit:33557/1 ip: unlock_fib on if delete
gerrit:32271/6 memif: add support for ns abstract sockets
gerrit:32871/1 devices: Add queues params in create_if
gerrit:32483/1 virtio: Still init unused txq
gerrit:32482/1 virtio: compute cksums in output no offload
gerrit:31869/18 gso: do not gro on small packets
gerrit:31321/11 devices: add support for pseudo header checksum
gerrit:29386/9 virtio: DRAFT: multi tx support
gerrit:33312/4 sr: fix srv6 definition of behavior associated to a LocalSID
=======
gerrit:33264/7 pbl: Port based balancer
gerrit:34757/1 tap: add num_tx_queues API
gerrit:34726/1 interface: add buffer stats api
gerrit:34734/2 memif: autogenerate socket_ids
gerrit:32271/15 memif: add support for ns abstract sockets
gerrit:34713/3 vppinfra: improve & test abstract socket
>>>>>>> ec6e2b98
-------------------------------------------------------------<|MERGE_RESOLUTION|>--- conflicted
+++ resolved
@@ -1,29 +1,15 @@
-VPP Version                 : 22.02-rc0~407-g1049928c5
+VPP Version                 : 22.02-rc0~408-g2c81b117d
 Binapi-generator version    : govpp v0.4.0-dev
 VPP Base commit             : 88019c407 vppinfra: toeplitz hash four in parallel
 ------------------ Cherry picked commits --------------------
 gerrit:28513/24 capo: Calico Policies plugin
 gerrit:28083/20 acl: acl-plugin custom policies
 gerrit:31588/1 cnat: [WIP] no k8s maglev from pods
-<<<<<<< HEAD
-gerrit:33264/3 pbl: Port based balancer
-gerrit:33793/1 wireguard: fix wg-output-tun feature configuration
-gerrit:33794/1 tap: Fix tap create with ns
-gerrit:33557/1 ip: unlock_fib on if delete
-gerrit:32271/6 memif: add support for ns abstract sockets
-gerrit:32871/1 devices: Add queues params in create_if
-gerrit:32483/1 virtio: Still init unused txq
-gerrit:32482/1 virtio: compute cksums in output no offload
-gerrit:31869/18 gso: do not gro on small packets
-gerrit:31321/11 devices: add support for pseudo header checksum
-gerrit:29386/9 virtio: DRAFT: multi tx support
-gerrit:33312/4 sr: fix srv6 definition of behavior associated to a LocalSID
-=======
 gerrit:33264/7 pbl: Port based balancer
 gerrit:34757/1 tap: add num_tx_queues API
 gerrit:34726/1 interface: add buffer stats api
 gerrit:34734/2 memif: autogenerate socket_ids
 gerrit:32271/15 memif: add support for ns abstract sockets
 gerrit:34713/3 vppinfra: improve & test abstract socket
->>>>>>> ec6e2b98
+gerrit:33312/4 sr: fix srv6 definition of behavior associated to a LocalSID
 -------------------------------------------------------------